"""Main configuration manager with simplified workspace rules."""

import json
import os
import sys

from pathlib import Path
from typing import Any
from urllib.parse import urlparse

import asyncclick as click
import certifi
import inquirer

from workato_platform_cli import Workato
from workato_platform_cli.cli.commands.projects.project_manager import ProjectManager
from workato_platform_cli.client.workato_api.configuration import Configuration
from workato_platform_cli.client.workato_api.models.project import Project

from .models import AVAILABLE_REGIONS, ConfigData, ProfileData, ProjectInfo, RegionInfo
from .profiles import ProfileManager, _validate_url_security
from .workspace import WorkspaceManager


class ConfigManager:
    """Simplified configuration manager with clear workspace rules"""

    def __init__(self, config_dir: Path | None = None, skip_validation: bool = False):
        start_path = config_dir or Path.cwd()
        self.workspace_manager = WorkspaceManager(start_path)

        # If explicit config_dir provided, use it directly
        if config_dir:
            self.config_dir = config_dir
        else:
            # Find nearest .workatoenv file and use that directory as config directory
            nearest_config = self.workspace_manager.find_nearest_workatoenv()
            self.config_dir = nearest_config or start_path

        self.profile_manager = ProfileManager()

        # Validate credentials unless skipped
        if not skip_validation:
            self._validate_credentials_or_exit()

    @classmethod
    async def initialize(
        cls,
        config_dir: Path | None = None,
        profile_name: str | None = None,
        region: str | None = None,
        api_token: str | None = None,
        api_url: str | None = None,
        project_name: str | None = None,
        project_id: int | None = None,
        output_mode: str = "table",
        non_interactive: bool = False,
    ) -> "ConfigManager":
        """Initialize workspace with interactive or non-interactive setup"""
        if output_mode == "table":
            if non_interactive:
                click.echo("🚀 Welcome to Workato CLI (Non-interactive mode)")
            else:
                click.echo("🚀 Welcome to Workato CLI")
            click.echo()

        # Create manager without validation for setup
        manager = cls(config_dir, skip_validation=True)

        # Validate we're not in a project directory
        manager.workspace_manager.validate_not_in_project()

        if non_interactive and (profile_name or (region and api_token)):
            # Non-interactive setup
            await manager._setup_non_interactive(
                profile_name=profile_name,
                region=region,
                api_token=api_token,
                api_url=api_url,
                project_name=project_name,
                project_id=project_id,
            )
        else:
            # Run setup flow
            await manager._run_setup_flow()

        return manager

    async def _run_setup_flow(self) -> None:
        """Run the complete setup flow"""
        workspace_root = self.workspace_manager.find_workspace_root()
        self.config_dir = workspace_root

        click.echo(f"📁 Workspace root: {workspace_root}")
        click.echo()

        # Step 1: Profile setup
        profile_name = await self._setup_profile()

        # Step 2: Project setup
        await self._setup_project(profile_name, workspace_root)

        # Step 3: Create workspace files
        self._create_workspace_files(workspace_root)

        click.echo("🎉 Configuration complete!")

    async def _setup_non_interactive(
        self,
        profile_name: str | None = None,
        region: str | None = None,
        api_token: str | None = None,
        api_url: str | None = None,
        project_name: str | None = None,
        project_id: int | None = None,
    ) -> None:
        """Perform all setup actions non-interactively"""

        workspace_root = self.workspace_manager.find_workspace_root()
        self.config_dir = workspace_root

        current_profile_name = self.profile_manager.get_current_profile_name(
            profile_name
        )
        if not current_profile_name:
            raise click.ClickException("Profile name is required")

        profile = self.profile_manager.get_profile(current_profile_name)
        if profile and profile.region:
            region = profile.region
        env_token, env_url = self.profile_manager.resolve_environment_variables(
            project_profile_override=current_profile_name
        )

        # Use provided values or fall back to env vars
        if not api_token:
            api_token = env_token
        if not api_url:
            api_url = env_url

        # Detect region from api_url if region not provided
        if not region and api_url:
            region_info = self._match_host_to_region(api_url)
            region = region_info.region

        # Map region to URL
        if region == "custom":
            if not api_url:
                raise click.ClickException("--api-url is required when region=custom")
            region_info = RegionInfo(region="custom", name="Custom URL", url=api_url)
        elif region:
            if region not in AVAILABLE_REGIONS:
                raise click.ClickException(f"Invalid region: {region}")
            region_info = AVAILABLE_REGIONS[region]
        else:
            raise click.ClickException("Region could not be determined")

        # Test authentication and get workspace info
        api_config = Configuration(
            access_token=api_token, host=region_info.url, ssl_ca_cert=certifi.where()
        )

        async with Workato(configuration=api_config) as workato_api_client:
            user_info = await workato_api_client.users_api.get_workspace_details()

        # Create and save profile
        if not region_info.url:
            raise click.ClickException("Region URL is required")
        profile_data = ProfileData(
            region=region_info.region,
            region_url=region_info.url,
            workspace_id=user_info.id,
        )

        self.profile_manager.set_profile(current_profile_name, profile_data, api_token)
        self.profile_manager.set_current_profile(current_profile_name)

        # Get API client for project operations
        api_config = Configuration(
            access_token=api_token, host=region_info.url, ssl_ca_cert=certifi.where()
        )

        async with Workato(configuration=api_config) as workato_api_client:
            project_manager = ProjectManager(workato_api_client=workato_api_client)

            selected_project = None

            if project_name:
                selected_project = await project_manager.create_project(project_name)
            elif project_id:
                # Use existing project
                projects = await project_manager.get_all_projects()
                selected_project = next(
                    (p for p in projects if p.id == project_id),
                    None,
                )
                if not selected_project:
                    raise click.ClickException(
                        f"Project with ID {project_id} not found"
                    )

            if not selected_project:
                raise click.ClickException("No project selected")

            # Check if this specific project already exists locally in the workspace
            local_projects = self._find_all_projects(workspace_root)
            existing_local_path = None

            for project_path_candidate, _ in local_projects:
                try:
                    project_config_manager = ConfigManager(
                        project_path_candidate, skip_validation=True
                    )
                    config_data = project_config_manager.load_config()
                    if config_data.project_id == selected_project.id:
                        existing_local_path = project_path_candidate
                        break
                except (json.JSONDecodeError, OSError):
                    continue

            # In non-interactive mode, fail if project already exists
            if existing_local_path:
                relative_path = existing_local_path.relative_to(workspace_root)
                raise click.ClickException(
                    f"Project '{selected_project.name}' (ID: {selected_project.id}) "
                    f"already exists locally at: {relative_path}. "
                    f"Cannot reinitialize in non-interactive mode."
                )

            # Project doesn't exist locally - create new directory
            current_dir = Path.cwd().resolve()
            project_path = current_dir / selected_project.name

            # Create project directory
            project_path.mkdir(parents=True, exist_ok=True)

            # Save workspace config (with project_path)
            relative_project_path = str(project_path.relative_to(workspace_root))
            workspace_config = ConfigData(
                project_id=selected_project.id,
                project_name=selected_project.name,
                project_path=relative_project_path,
                folder_id=selected_project.folder_id,
                profile=profile_name,
            )

            self.save_config(workspace_config)

            # Save project config (without project_path)
            project_config_manager = ConfigManager(project_path, skip_validation=True)
            project_config = ConfigData(
                project_id=selected_project.id,
                project_name=selected_project.name,
                project_path=None,  # No project_path in project directory
                folder_id=selected_project.folder_id,
                profile=profile_name,
            )

            project_config_manager.save_config(project_config)

        # Step 3: Create workspace files
        self._create_workspace_files(workspace_root)

    async def _setup_profile(self) -> str:
        """Setup or select profile"""
        click.echo("📋 Step 1: Configure profile")

        # Check for environment variables FIRST
        env_token = os.environ.get("WORKATO_API_TOKEN")
        env_host = os.environ.get("WORKATO_HOST")

        profile_name: str | None = None

        if env_token or env_host:
            # Show what was detected
            if env_token:
                click.echo("✓ Found WORKATO_API_TOKEN in environment")
            if env_host:
                region_info = self._match_host_to_region(env_host)
                click.echo(f"✓ Found WORKATO_HOST in environment ({region_info.name})")

            # Ask user if they want to use env vars
            use_env_vars = click.confirm(
                "Use environment variables for authentication?",
                default=True,
            )

            if use_env_vars:
                # Just select/create profile NAME (credentials from env vars)
                click.echo()
                profile_name = await self._select_profile_name_for_env_vars()

                # Create profile with env var credentials
                await self._create_profile_with_env_vars(
                    profile_name, env_token, env_host
                )

                # Set as current profile
                self.profile_manager.set_current_profile(profile_name)
                click.echo(f"✅ Profile: {profile_name}")

                return profile_name

        # Normal flow - no env vars or user declined
        existing_profiles = self.profile_manager.list_profiles()

        if existing_profiles:
            choices = list(existing_profiles.keys()) + ["Create new profile"]
            questions = [
                inquirer.List(
                    "profile_choice",
                    message="Select a profile",
                    choices=choices,
                )
            ]

            answers: dict[str, str] = inquirer.prompt(questions)
            if not answers:
                click.echo("❌ No profile selected")
                sys.exit(1)

            if answers["profile_choice"] == "Create new profile":
                profile_name = (
                    await click.prompt("Enter new profile name", type=str)
                ).strip()
                if not profile_name:
                    click.echo("❌ Profile name cannot be empty")
                    sys.exit(1)
                await self._create_new_profile(profile_name)
            else:
                profile_name = answers["profile_choice"]
        else:
            profile_name = (
                await click.prompt("Enter profile name", default="default", type=str)
            ).strip()
            if not profile_name:
                click.echo("❌ Profile name cannot be empty")
                sys.exit(1)
            await self._create_new_profile(profile_name)

        # Set as current profile
        self.profile_manager.set_current_profile(profile_name)
        click.echo(f"✅ Profile: {profile_name}")

        return profile_name

    def _match_host_to_region(self, host: str) -> RegionInfo:
        """Match host URL to known region or return custom"""
        for region_info in AVAILABLE_REGIONS.values():
            if region_info.url and region_info.url in host:
                return region_info
        # Return custom region with provided host
        return RegionInfo(region="custom", name="Custom URL", url=host)

    async def _select_profile_name_for_env_vars(self) -> str:
        """Let user choose profile name when using env var credentials"""
        existing_profiles = self.profile_manager.list_profiles()

        if existing_profiles:
            choices = list(existing_profiles.keys()) + ["Create new profile"]
            questions = [
                inquirer.List(
                    "profile_choice",
                    message=(
                        "Select a profile name to use (credentials from environment)"
                    ),
                    choices=choices,
                )
            ]

            answers: dict[str, str] = inquirer.prompt(questions)
            if not answers:
                click.echo("❌ No profile selected")
                sys.exit(1)

            selected_choice: str = answers["profile_choice"]
            if selected_choice == "Create new profile":
                new_profile_input: str = await click.prompt(
                    "Enter new profile name", type=str
                )
                profile_name = new_profile_input.strip()
                if not profile_name:
                    click.echo("❌ Profile name cannot be empty")
                    sys.exit(1)
                return profile_name
            else:
                # Warn user about overwriting existing profile
                click.echo(
                    f"\n⚠️  This will overwrite the existing profile "
                    f"'{selected_choice}' with environment variable credentials."
                )
                if not click.confirm("Continue?", default=True):
                    click.echo("❌ Cancelled")
                    sys.exit(1)
                return selected_choice
        else:
            default_profile_input: str = await click.prompt(
                "Enter profile name", default="default", type=str
            )
            profile_name = default_profile_input.strip()
            if not profile_name:
                click.echo("❌ Profile name cannot be empty")
                sys.exit(1)
            return profile_name

    async def _create_profile_with_env_vars(
        self,
        profile_name: str,
        env_token: str | None,
        env_host: str | None,
    ) -> None:
        """Create profile using environment variable credentials"""
        # Detect region from env_host
        if env_host:
            selected_region = self._match_host_to_region(env_host)
        else:
            # No env_host, need to ask for region
            click.echo("📍 Select your Workato region")
            regions = list(AVAILABLE_REGIONS.values())
            choices = []

            for region in regions:
                if region.region == "custom":
                    choice_text = "Custom URL"
                else:
                    choice_text = f"{region.name} ({region.url})"
                choices.append(choice_text)

            questions = [
                inquirer.List(
                    "region",
                    message="Select your Workato region",
                    choices=choices,
                ),
            ]

            answers = inquirer.prompt(questions)
            if not answers:
                click.echo("❌ Setup cancelled")
                sys.exit(1)

            selected_index = choices.index(answers["region"])
            selected_region = regions[selected_index]

            # Handle custom URL
            if selected_region.region == "custom":
                custom_url = await click.prompt(
                    "Enter your custom Workato base URL",
                    type=str,
                    default="https://www.workato.com",
                )
                selected_region = RegionInfo(
                    region="custom", name="Custom URL", url=custom_url
                )

        # Get token from env or prompt
        if env_token:
            token = env_token
        else:
            click.echo("🔐 Enter your API token")
            token = await click.prompt("Enter your Workato API token", hide_input=True)
            if not token.strip():
                click.echo("❌ No token provided")
                sys.exit(1)

        # Test authentication and get workspace info
        click.echo("🔄 Testing authentication with environment variables...")
        api_config = Configuration(
            access_token=token, host=selected_region.url, ssl_ca_cert=certifi.where()
        )

        async with Workato(configuration=api_config) as workato_api_client:
            user_info = await workato_api_client.users_api.get_workspace_details()

        # Create and save profile
        if not selected_region.url:
            raise click.ClickException("Region URL is required")
        profile_data = ProfileData(
            region=selected_region.region,
            region_url=selected_region.url,
            workspace_id=user_info.id,
        )

        self.profile_manager.set_profile(profile_name, profile_data, token)
        click.echo(f"✅ Authenticated as: {user_info.name}")
        click.echo("✓ Using environment variables for authentication")

    async def _create_new_profile(self, profile_name: str) -> None:
        """Create a new profile interactively"""
        # Select region
        click.echo("📍 Select your Workato region")
        regions = list(AVAILABLE_REGIONS.values())
        choices = []

        for region in regions:
            if region.region == "custom":
                choice_text = "Custom URL"
            else:
                choice_text = f"{region.name} ({region.url})"
            choices.append(choice_text)

        questions = [
            inquirer.List(
                "region",
                message="Select your Workato region",
                choices=choices,
            ),
        ]

        answers = inquirer.prompt(questions)
        if not answers:
            click.echo("❌ Setup cancelled")
            sys.exit(1)

        selected_index = choices.index(answers["region"])
        selected_region = regions[selected_index]

        # Handle custom URL
        if selected_region.region == "custom":
            custom_url = await click.prompt(
                "Enter your custom Workato base URL",
                type=str,
                default="https://www.workato.com",
            )
            selected_region = RegionInfo(
                region="custom", name="Custom URL", url=custom_url
            )

<<<<<<< HEAD
        # Prompt for token
        # Note: pwinput.pwinput() is called synchronously (not wrapped in
        # asyncio.to_thread) because wrapping it causes terminal buffer issues
        # when pasting long tokens. The async wrapper interferes with terminal
        # input buffering, causing some characters to leak through before masking.
        # Since this is a blocking user input operation anyway, there's no benefit
        # to making it async.
        #
        # TODO: Once we upgrade to Python 3.14+, consider migrating to the built-in
        # getpass.getpass(prompt="...", echo_char='*') which provides native masked
        # input support without requiring the pwinput dependency.
=======
        # Get API token
>>>>>>> 48103814
        click.echo("🔐 Enter your API token")
        token = await click.prompt("Enter your Workato API token", hide_input=True)
        if not token.strip():
            click.echo("❌ No token provided")
            sys.exit(1)

        # Test authentication and get workspace info
        api_config = Configuration(
            access_token=token, host=selected_region.url, ssl_ca_cert=certifi.where()
        )

        async with Workato(configuration=api_config) as workato_api_client:
            user_info = await workato_api_client.users_api.get_workspace_details()

        # Create and save profile
        if not selected_region.url:
            raise click.ClickException("Region URL is required")
        profile_data = ProfileData(
            region=selected_region.region,
            region_url=selected_region.url,
            workspace_id=user_info.id,
        )

        self.profile_manager.set_profile(profile_name, profile_data, token)
        click.echo(f"✅ Authenticated as: {user_info.name}")

    async def _setup_project(self, profile_name: str, workspace_root: Path) -> None:
        """Setup project interactively"""
        click.echo("📁 Step 2: Setup project")

        # Get API client for project operations
        api_token, api_host = self.profile_manager.resolve_environment_variables(
            profile_name
        )
        api_config = Configuration(
            access_token=api_token, host=api_host, ssl_ca_cert=certifi.where()
        )

        async with Workato(configuration=api_config) as workato_api_client:
            project_manager = ProjectManager(workato_api_client=workato_api_client)

            # Get available projects
            projects = await project_manager.get_all_projects()
            choices = ["Create new project"]

            if projects:
                project_choices = [(f"{p.name} (ID: {p.id})", p) for p in projects]
                choices.extend([choice[0] for choice in project_choices])

            questions = [
                inquirer.List(
                    "project",
                    message="Select a project",
                    choices=choices,
                )
            ]

            answers = inquirer.prompt(questions)
            if not answers:
                click.echo("❌ No project selected")
                sys.exit(1)

            selected_project = None

            if answers["project"] == "Create new project":
                project_name = await click.prompt("Enter project name", type=str)
                if not project_name or not project_name.strip():
                    click.echo("❌ Project name cannot be empty")
                    sys.exit(1)

                click.echo(f"🔨 Creating project: {project_name}")
                selected_project = await project_manager.create_project(project_name)
                click.echo(f"✅ Created project: {selected_project.name}")
            else:
                # Find selected existing project
                for choice_text, project in [(choices[0], None)] + project_choices:
                    if choice_text == answers["project"] and project:
                        selected_project = project
                        break

            if not selected_project:
                click.echo("❌ No project selected")
                sys.exit(1)

            # Check if this specific project already exists locally in the workspace
            local_projects = self._find_all_projects(workspace_root)
            existing_local_path = None

            for project_path_candidate, _ in local_projects:
                try:
                    project_config_manager = ConfigManager(
                        project_path_candidate, skip_validation=True
                    )
                    config_data = project_config_manager.load_config()
                    if config_data.project_id == selected_project.id:
                        existing_local_path = project_path_candidate
                        break
                except (json.JSONDecodeError, OSError):
                    continue

            # If project exists locally, prompt for reinitialization
            if existing_local_path:
                relative_path = existing_local_path.relative_to(workspace_root)
                click.echo(
                    f"Project '{selected_project.name}' (ID: {selected_project.id}) "
                    f"already exists locally at: {relative_path}"
                )
                if not click.confirm(
                    "Reinitialize this project? "
                    "This may overwrite or delete local files.",
                    default=False,
                ):
                    click.echo("❌ Initialization cancelled")
                    sys.exit(1)
                # Use existing path instead of creating new one
                project_path = existing_local_path
            else:
                # Project doesn't exist locally - create new directory
                current_dir = Path.cwd().resolve()
                project_path = current_dir / selected_project.name

            # Validate project path
            try:
                self.workspace_manager.validate_project_path(
                    project_path, workspace_root
                )
            except ValueError as e:
                click.echo(f"❌ {e}")
                sys.exit(1)

            # Check if project directory already exists and is non-empty
            if not project_path.exists():
                pass  # Directory doesn't exist, we can proceed
            else:
                try:
                    existing_files = list(project_path.iterdir())
                    if not existing_files:
                        pass  # Directory is empty, we can proceed
                    else:
                        # Directory has files - check if it's the same Workato project
                        existing_project_id = self._get_existing_project_id(
                            project_path
                        )

                        if existing_project_id == selected_project.id:
                            # Same project ID - allow reconfiguration
                            click.echo(
                                f"🔄 Reconfiguring existing project: "
                                f"{selected_project.name}"
                            )
                        elif existing_project_id:
                            # Different project ID - block it
                            self._handle_different_project_error(
                                project_path, existing_project_id, selected_project
                            )
                        else:
                            # Not a Workato project - block it
                            self._handle_non_empty_directory_error(
                                project_path, workspace_root, existing_files
                            )
                except OSError:
                    pass  # If we can't read the directory, let mkdir handle it

            # Create project directory
            project_path.mkdir(parents=True, exist_ok=True)
            click.echo(
                f"✅ Project directory: {project_path.relative_to(workspace_root)}"
            )

            # Save workspace config (with project_path)
            relative_project_path = str(project_path.relative_to(workspace_root))
            workspace_config = ConfigData(
                project_id=selected_project.id,
                project_name=selected_project.name,
                project_path=relative_project_path,
                folder_id=selected_project.folder_id,
                profile=profile_name,
            )

            self.save_config(workspace_config)

            # Save project config (without project_path)
            project_config_manager = ConfigManager(project_path, skip_validation=True)
            project_config = ConfigData(
                project_id=selected_project.id,
                project_name=selected_project.name,
                project_path=None,  # No project_path in project directory
                folder_id=selected_project.folder_id,
                profile=profile_name,
            )

            project_config_manager.save_config(project_config)

            click.echo(f"✅ Project: {selected_project.name}")

    def _create_workspace_files(self, workspace_root: Path) -> None:
        """Create workspace .gitignore and .workato-ignore files"""
        # Create .gitignore entry for .workatoenv
        gitignore_file = workspace_root / ".gitignore"
        workatoenv_entry = ".workatoenv"

        existing_lines = []
        if gitignore_file.exists():
            with open(gitignore_file) as f:
                existing_lines = [line.rstrip("\n") for line in f.readlines()]

        if workatoenv_entry not in existing_lines:
            with open(gitignore_file, "a") as f:
                if existing_lines and existing_lines[-1] != "":
                    f.write("\n")
                f.write(f"{workatoenv_entry}\n")

        # Create .workato-ignore file
        workato_ignore_file = workspace_root / ".workato-ignore"
        if not workato_ignore_file.exists():
            workato_ignore_content = """# Workato CLI ignore patterns
# Files matching these patterns will be preserved during 'workato pull'
# and excluded from 'workato push' operations

# Configuration files
.workatoenv

# Git files
.git
.gitignore
.gitattributes
.gitmodules

# Python files and virtual environments
*.py
*.pyc
*.pyo
*.pyd
__pycache__/
*.egg-info/
.venv/
venv/
.env

# Node.js files
node_modules/
package.json
package-lock.json
yarn.lock
.npmrc

# Development tools
.pytest_cache/
.mypy_cache/
.ruff_cache/
htmlcov/
.coverage
.tox/

# IDE and editor files
.vscode/
.idea/
*.swp
*.swo
*~

# Build artifacts
dist/
build/
*.egg

# Documentation and project files
*.md
LICENSE
.editorconfig
pyproject.toml
setup.py
setup.cfg
Makefile
Dockerfile
docker-compose.yml

# OS files
.DS_Store
Thumbs.db

# Add your own patterns below
"""
            with open(workato_ignore_file, "w") as f:
                f.write(workato_ignore_content)

    # Configuration file management

    def load_config(self) -> ConfigData:
        """Load configuration from .workatoenv file"""
        config_file = self.config_dir / ".workatoenv"

        if not config_file.exists():
            return ConfigData.model_construct()

        try:
            with open(config_file) as f:
                data = json.load(f)
                return ConfigData.model_validate(data)
        except (json.JSONDecodeError, ValueError):
            return ConfigData.model_construct()

    def save_config(self, config_data: ConfigData) -> None:
        """Save configuration to .workatoenv file"""
        config_file = self.config_dir / ".workatoenv"

        with open(config_file, "w") as f:
            json.dump(config_data.model_dump(exclude_none=True), f, indent=2)

    def save_project_info(self, project_info: ProjectInfo) -> None:
        """Save project information to configuration"""
        config_data = self.load_config()
        config_data.project_id = project_info.id
        config_data.project_name = project_info.name
        config_data.folder_id = project_info.folder_id
        self.save_config(config_data)

    # Project and workspace detection methods

    def get_workspace_root(self) -> Path:
        """Get workspace root directory"""
        return self.workspace_manager.find_workspace_root()

    def get_project_directory(self) -> Path | None:
        """Get project directory from closest .workatoenv config"""
        # Load config from closest .workatoenv file (already found in __init__)
        config_data = self.load_config()

        if not config_data.project_id:
            return None

        if not config_data.project_path:
            # No project_path means this .workatoenv IS in the project directory
            # Update workspace root to select this project as current
            self._update_workspace_selection()
            return self.config_dir

        # Has project_path, so this is a workspace config - resolve relative path
        workspace_root = self.config_dir
        project_dir = workspace_root / config_data.project_path

        if project_dir.exists():
            return project_dir.resolve()
        else:
            # Current selection is invalid - let user choose from available projects
            return self._handle_invalid_project_selection(workspace_root, config_data)

    def _update_workspace_selection(self) -> None:
        """Update workspace root config to select current project"""
        workspace_root = self.workspace_manager.find_workspace_root()
        if not workspace_root or workspace_root == self.config_dir:
            return  # Already at workspace root or no workspace found

        # Load current project config
        project_config = self.load_config()
        if not project_config.project_id:
            return

        # Calculate relative path from workspace root to current project
        try:
            relative_path = self.config_dir.relative_to(workspace_root)
        except ValueError:
            return  # Current dir not within workspace

        # Update workspace config
        workspace_manager = ConfigManager(workspace_root, skip_validation=True)
        workspace_config = workspace_manager.load_config()
        workspace_config.project_id = project_config.project_id
        workspace_config.project_name = project_config.project_name
        workspace_config.project_path = str(relative_path)
        workspace_config.folder_id = project_config.folder_id
        workspace_config.profile = project_config.profile
        workspace_manager.save_config(workspace_config)

        click.echo(f"✅ Selected '{project_config.project_name}' as current project")

    def _handle_invalid_project_selection(
        self, workspace_root: Path, current_config: ConfigData
    ) -> Path | None:
        """Handle case where current project selection is invalid"""
        click.echo(
            f"⚠️  Configured project directory does not exist: "
            f"{current_config.project_path}"
        )
        click.echo(f"   Project: {current_config.project_name}")
        click.echo()

        # Find all available projects in workspace hierarchy
        available_projects = self._find_all_projects(workspace_root)

        if not available_projects:
            click.echo("❌ No projects found in workspace")
            click.echo("💡 Run 'workato init' to create a new project")
            return None

        # Prepare choices for inquirer
        choices = []
        for project_path, project_name in available_projects:
            rel_path = project_path.relative_to(workspace_root)
            choice_text = f"{project_name} ({rel_path})"
            choices.append(choice_text)

        # Let user select
        try:
            questions = [
                inquirer.List(
                    "project",
                    message="Select a project to use",
                    choices=choices,
                )
            ]

            answers = inquirer.prompt(questions)
            if not answers:
                return None

            # Find selected project
            selected_index = choices.index(answers["project"])
            selected_path, selected_name = available_projects[selected_index]

            # Load selected project config to get full details
            selected_manager = ConfigManager(selected_path, skip_validation=True)
            selected_config = selected_manager.load_config()

            # Update workspace config
            workspace_manager = ConfigManager(workspace_root, skip_validation=True)
            workspace_config = workspace_manager.load_config()
            workspace_config.project_id = selected_config.project_id
            workspace_config.project_name = selected_config.project_name
            workspace_config.project_path = str(
                selected_path.relative_to(workspace_root)
            )
            workspace_config.folder_id = selected_config.folder_id
            workspace_config.profile = selected_config.profile
            workspace_manager.save_config(workspace_config)

            click.echo(f"✅ Selected '{selected_name}' as current project")
            return selected_path

        except (ImportError, KeyboardInterrupt):
            click.echo("❌ Project selection cancelled")
            return None

    def _find_all_projects(self, workspace_root: Path) -> list[tuple[Path, str]]:
        """Find all project directories in workspace hierarchy"""
        projects = []

        # Recursively search for .workatoenv files without project_path
        for workatoenv_file in workspace_root.rglob(".workatoenv"):
            try:
                with open(workatoenv_file) as f:
                    data = json.load(f)
                    # Project config has project_id but no project_path
                    if (
                        "project_id" in data
                        and data.get("project_id")
                        and not data.get("project_path")
                    ):
                        project_dir = workatoenv_file.parent
                        project_name = data.get("project_name", project_dir.name)
                        projects.append((project_dir, project_name))
            except (json.JSONDecodeError, OSError):
                continue

        return sorted(projects, key=lambda x: x[1])  # Sort by project name

    def get_current_project_name(self) -> str | None:
        """Get current project name"""
        config_data = self.load_config()
        return config_data.project_name

    def get_project_root(self) -> Path | None:
        """Get project root (directory containing .workatoenv)"""
        # For compatibility - this is the same as config_dir when in project
        if self.workspace_manager.is_in_project_directory():
            return self.config_dir

        # If in workspace, return project directory
        return self.get_project_directory()

    def is_in_project_workspace(self) -> bool:
        """Check if in a project workspace"""
        return self.get_workspace_root() is not None

    def _get_existing_project_id(self, project_path: Path) -> int | None:
        """Get project ID from existing .workatoenv file, if valid."""
        workatoenv_path = project_path / ".workatoenv"
        if not workatoenv_path.exists():
            return None

        try:
            with open(workatoenv_path) as f:
                data: dict[str, Any] = json.load(f)
                return data.get("project_id")
        except (json.JSONDecodeError, OSError):
            return None

    def _handle_different_project_error(
        self,
        project_path: Path,
        existing_project_id: int,
        selected_project: Project,
    ) -> None:
        """Handle error when directory contains different Workato project."""
        workatoenv_path = project_path / ".workatoenv"
        try:
            with open(workatoenv_path) as f:
                existing_data = json.load(f)
                existing_name = existing_data.get("project_name", "Unknown")
        except (json.JSONDecodeError, OSError):
            existing_name = "Unknown"

        click.echo(
            f"❌ Directory contains different Workato project: "
            f"{existing_name} (ID: {existing_project_id})"
        )
        click.echo(
            f"   Cannot initialize {selected_project.name} "
            f"(ID: {selected_project.id}) here"
        )
        click.echo("💡 Choose a different directory or project name")
        sys.exit(1)

    def _handle_non_empty_directory_error(
        self, project_path: Path, workspace_root: Path, existing_files: list
    ) -> None:
        """Handle error when directory is non-empty but not a Workato project."""
        click.echo(
            f"❌ Project directory is not empty: "
            f"{project_path.relative_to(workspace_root)}"
        )
        click.echo(f"   Found {len(existing_files)} existing files")
        click.echo("💡 Choose a different project name or clean the directory first")
        sys.exit(1)

    # Credential management

    def _validate_credentials_or_exit(self) -> None:
        """Validate credentials and exit if missing"""
        is_valid, missing_items = self.validate_environment_config()
        if not is_valid:
            click.echo("❌ Missing required credentials:")
            for item in missing_items:
                click.echo(f"   • {item}")
            click.echo()
            click.echo("💡 Run 'workato init' to set up authentication")
            sys.exit(1)

    def validate_environment_config(self) -> tuple[bool, list[str]]:
        """Validate environment configuration"""
        config_data = self.load_config()
        return self.profile_manager.validate_credentials(config_data.profile)

    @property
    def api_token(self) -> str | None:
        """Get API token"""
        config_data = self.load_config()
        api_token, _ = self.profile_manager.resolve_environment_variables(
            config_data.profile
        )
        return api_token

    @api_token.setter
    def api_token(self, value: str) -> None:
        """Save API token to current profile"""
        config_data = self.load_config()
        current_profile_name = self.profile_manager.get_current_profile_name(
            config_data.profile
        )

        if not current_profile_name:
            current_profile_name = "default"

        # Check if profile exists
        profiles = self.profile_manager.load_profiles()
        if current_profile_name not in profiles.profiles:
            raise ValueError(
                f"Profile '{current_profile_name}' does not exist. "
                "Please run 'workato init' to create a profile first."
            )

        # Store token in keyring
        success = self.profile_manager._store_token_in_keyring(
            current_profile_name, value
        )
        if not success:
            if self.profile_manager._is_keyring_enabled():
                raise ValueError(
                    "Failed to store token in keyring. "
                    "Please check your system keyring setup."
                )
            else:
                raise ValueError(
                    "Keyring is disabled. "
                    "Please set WORKATO_API_TOKEN environment variable instead."
                )

        click.echo(f"✅ API token saved to profile '{current_profile_name}'")

    @property
    def api_host(self) -> str | None:
        """Get API host"""
        config_data = self.load_config()
        _, api_host = self.profile_manager.resolve_environment_variables(
            config_data.profile
        )
        return api_host

    # Region management methods

    def validate_region(self, region_code: str) -> bool:
        """Validate if region code is valid"""
        return region_code.lower() in AVAILABLE_REGIONS

    def set_region(
        self, region_code: str, custom_url: str | None = None
    ) -> tuple[bool, str]:
        """Set region by updating the current profile"""

        if region_code.lower() not in AVAILABLE_REGIONS:
            return False, f"Invalid region: {region_code}"

        region_info = AVAILABLE_REGIONS[region_code.lower()]

        # Get current profile
        config_data = self.load_config()
        current_profile_name = self.profile_manager.get_current_profile_name(
            config_data.profile
        )
        if not current_profile_name:
            current_profile_name = "default"

        # Load profiles
        profiles = self.profile_manager.load_profiles()
        if current_profile_name not in profiles.profiles:
            return False, f"Profile '{current_profile_name}' does not exist"

        # Handle custom region
        if region_code.lower() == "custom":
            if not custom_url:
                return False, "Custom region requires a URL to be provided"

            # Validate URL security
            is_valid, error_msg = _validate_url_security(custom_url)
            if not is_valid:
                return False, error_msg

            # Parse URL and keep only scheme + netloc
            parsed = urlparse(custom_url)
            region_url = f"{parsed.scheme}://{parsed.netloc}"
        else:
            region_url = region_info.url or ""

        # Update profile
        profiles.profiles[current_profile_name].region = region_code.lower()
        profiles.profiles[current_profile_name].region_url = region_url

        # Save updated profiles
        self.profile_manager.save_profiles(profiles)

        return True, f"{region_info.name} ({region_url})"<|MERGE_RESOLUTION|>--- conflicted
+++ resolved
@@ -526,21 +526,7 @@
                 region="custom", name="Custom URL", url=custom_url
             )
 
-<<<<<<< HEAD
-        # Prompt for token
-        # Note: pwinput.pwinput() is called synchronously (not wrapped in
-        # asyncio.to_thread) because wrapping it causes terminal buffer issues
-        # when pasting long tokens. The async wrapper interferes with terminal
-        # input buffering, causing some characters to leak through before masking.
-        # Since this is a blocking user input operation anyway, there's no benefit
-        # to making it async.
-        #
-        # TODO: Once we upgrade to Python 3.14+, consider migrating to the built-in
-        # getpass.getpass(prompt="...", echo_char='*') which provides native masked
-        # input support without requiring the pwinput dependency.
-=======
         # Get API token
->>>>>>> 48103814
         click.echo("🔐 Enter your API token")
         token = await click.prompt("Enter your Workato API token", hide_input=True)
         if not token.strip():
