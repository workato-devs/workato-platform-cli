--- conflicted
+++ resolved
@@ -527,10 +527,7 @@
                 region="custom", name="Custom URL", url=custom_url
             )
 
-<<<<<<< HEAD
         # Prompt for token
-=======
-        # Get API token
         # Note: pwinput.pwinput() is called synchronously (not wrapped in
         # asyncio.to_thread) because wrapping it causes terminal buffer issues
         # when pasting long tokens. The async wrapper interferes with terminal
@@ -541,7 +538,6 @@
         # TODO: Once we upgrade to Python 3.14+, consider migrating to the built-in
         # getpass.getpass(prompt="...", echo_char='*') which provides native masked
         # input support without requiring the pwinput dependency.
->>>>>>> 3fd2c8b8
         click.echo("🔐 Enter your API token")
         token = pwinput.pwinput(prompt="Enter your Workato API token: ", mask="*")
         if not token.strip():
