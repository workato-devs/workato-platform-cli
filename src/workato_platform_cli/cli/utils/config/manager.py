--- conflicted
+++ resolved
@@ -132,7 +132,17 @@
             project_profile_override=current_profile_name
         )
 
-<<<<<<< HEAD
+        # Use provided values or fall back to env vars
+        if not api_token:
+            api_token = env_token
+        if not api_url:
+            api_url = env_url
+
+        # Detect region from api_url if region not provided
+        if not region and api_url:
+            region_info = self._match_host_to_region(api_url)
+            region = region_info.region
+
         # Validate credentials are available before attempting authentication
         if not api_token:
             raise click.ClickException(
@@ -140,18 +150,6 @@
                 "in keychain. Please run 'workato init' interactively or set "
                 "WORKATO_API_TOKEN environment variable."
             )
-=======
-        # Use provided values or fall back to env vars
-        if not api_token:
-            api_token = env_token
-        if not api_url:
-            api_url = env_url
-
-        # Detect region from api_url if region not provided
-        if not region and api_url:
-            region_info = self._match_host_to_region(api_url)
-            region = region_info.region
->>>>>>> 8c98f25d
 
         # Map region to URL
         if region == "custom":
@@ -394,63 +392,6 @@
 
         return profile_name
 
-<<<<<<< HEAD
-    async def _prompt_and_validate_credentials(
-        self, profile_name: str, region_info: RegionInfo
-    ) -> tuple[ProfileData, str]:
-        """Prompt for API credentials and validate them with an API call.
-
-        Args:
-            profile_name: Name of the profile being configured
-            region_info: Region information containing the API URL
-
-        Returns:
-            tuple[ProfileData, str]: Validated profile data and API token
-
-        Raises:
-            click.ClickException: If token is empty or validation fails
-        """
-        # Prompt for API token
-        click.echo("🔐 Enter your API token")
-        token = await click.prompt("Enter your Workato API token", hide_input=True)
-
-        # Validate token is not empty
-        if not token.strip():
-            raise click.ClickException("API token cannot be empty")
-
-        # Create API configuration with the token and region URL
-        api_config = Configuration(
-            access_token=token, host=region_info.url, ssl_ca_cert=certifi.where()
-        )
-
-        # Make API call to test authentication and get workspace info
-        try:
-            async with Workato(configuration=api_config) as workato_api_client:
-                user_info = await workato_api_client.users_api.get_workspace_details()
-        except Exception as e:
-            raise click.ClickException(
-                f"Authentication failed: {e}\n"
-                "Please verify your API token is correct and try again."
-            ) from e
-
-        # Create and return ProfileData object with workspace info
-        if not region_info.url:
-            raise click.ClickException("Region URL is required")
-
-        profile_data = ProfileData(
-            region=region_info.region,
-            region_url=region_info.url,
-            workspace_id=user_info.id,
-        )
-
-        click.echo(f"✅ Authenticated as: {user_info.name}")
-
-        return profile_data, token
-
-    async def _create_new_profile(self, profile_name: str) -> None:
-        """Create a new profile interactively"""
-        # AVAILABLE_REGIONS and RegionInfo already imported at top
-=======
     def _match_host_to_region(self, host: str) -> RegionInfo:
         """Match host URL to known region or return custom"""
         for region_info in AVAILABLE_REGIONS.values():
@@ -458,7 +399,6 @@
                 return region_info
         # Return custom region with provided host
         return RegionInfo(region="custom", name="Custom URL", url=host)
->>>>>>> 8c98f25d
 
     async def _select_profile_name_for_env_vars(self) -> str:
         """Let user choose profile name when using env var credentials"""
@@ -564,6 +504,55 @@
         click.echo(f"✅ Authenticated as: {user_info.name}")
         click.echo("✓ Using environment variables for authentication")
 
+    async def _prompt_and_validate_credentials(
+        self, profile_name: str, region_info: RegionInfo
+    ) -> tuple[ProfileData, str]:
+        """Prompt for API credentials and validate them with an API call.
+        Args:
+            profile_name: Name of the profile being configured
+            region_info: Region information containing the API URL
+        Returns:
+            tuple[ProfileData, str]: Validated profile data and API token
+        Raises:
+            click.ClickException: If token is empty or validation fails
+        """
+        # Prompt for API token
+        click.echo("🔐 Enter your API token")
+        token = await click.prompt("Enter your Workato API token", hide_input=True)
+
+        # Validate token is not empty
+        if not token.strip():
+            raise click.ClickException("API token cannot be empty")
+
+        # Create API configuration with the token and region URL
+        api_config = Configuration(
+            access_token=token, host=region_info.url, ssl_ca_cert=certifi.where()
+        )
+
+        # Make API call to test authentication and get workspace info
+        try:
+            async with Workato(configuration=api_config) as workato_api_client:
+                user_info = await workato_api_client.users_api.get_workspace_details()
+        except Exception as e:
+            raise click.ClickException(
+                f"Authentication failed: {e}\n"
+                "Please verify your API token is correct and try again."
+            ) from e
+
+        # Create and return ProfileData object with workspace info
+        if not region_info.url:
+            raise click.ClickException("Region URL is required")
+
+        profile_data = ProfileData(
+            region=region_info.region,
+            region_url=region_info.url,
+            workspace_id=user_info.id,
+        )
+
+        click.echo(f"✅ Authenticated as: {user_info.name}")
+
+        return profile_data, token
+
     async def _create_new_profile(self, profile_name: str) -> None:
         """Create a new profile interactively"""
         # Select region
